import jetbrains.buildServer.configs.kotlin.BuildType
import jetbrains.buildServer.configs.kotlin.Project

const val providerName = "azurerm"
var enableTestTriggersGlobally = false

fun AzureRM(environment: String, configuration : ClientConfiguration) : Project {
    return Project{
        // @tombuildsstuff: this temporary flag enables/disables all triggers, allowing a migration between CI servers
        enableTestTriggersGlobally = configuration.enableTestTriggersGlobally

        var pullRequestBuildConfig = pullRequestBuildConfiguration(environment, configuration)
        buildType(pullRequestBuildConfig)

        var buildConfigs = buildConfigurationsForServices(services, providerName, environment, configuration)
        buildConfigs.forEach { buildConfiguration ->
            buildType(buildConfiguration)
        }
    }
}

fun buildConfigurationsForServices(services: Map<String, String>, providerName : String, environment: String, config : ClientConfiguration): List<BuildType> {
    var list = ArrayList<BuildType>()
    var locationsForEnv = locations[environment]!!

    services.forEach { (serviceName, displayName) ->
        var defaultTestConfig = testConfiguration()
        var testConfig = serviceTestConfigurationOverrides.getOrDefault(serviceName, defaultTestConfig)
        var locationsToUse = if (testConfig.locationOverride.primary != "") testConfig.locationOverride else locationsForEnv
        var runNightly = runNightly.getOrDefault(environment, false)

<<<<<<< HEAD
        var service = serviceDetails(serviceName, displayName, environment)
        var buildConfig = service.buildConfiguration(providerName, runNightly, testConfig.startHour, testConfig.parallelism, testConfig.daysOfWeek, testConfig.daysOfMonth, testConfig.timeout)
=======
        var service = serviceDetails(serviceName, displayName, environment, config.vcsRootId)
        var buildConfig = service.buildConfiguration(providerName, runNightly, testConfig.startHour, testConfig.parallelism, testConfig.daysOfWeek, testConfig.daysOfMonth)
>>>>>>> 88c40bbd

        buildConfig.params.ConfigureAzureSpecificTestParameters(environment, config, locationsToUse,  testConfig.useAltSubscription, testConfig.useDevTestSubscription)

        list.add(buildConfig)
    }

    return list
}

fun pullRequestBuildConfiguration(environment: String, config: ClientConfiguration) : BuildType {
    var locationsForEnv = locations.get(environment)!!
    var pullRequest = pullRequest("! Run Pull Request", environment, config.vcsRootId)
    var buildConfiguration = pullRequest.buildConfiguration(providerName)
    buildConfiguration.params.ConfigureAzureSpecificTestParameters(environment, config, locationsForEnv)
    return buildConfiguration
}

class testConfiguration(parallelism: Int = defaultParallelism, startHour: Int = defaultStartHour, daysOfWeek: String = defaultDaysOfWeek, daysOfMonth: String = defaultDaysOfMonth, timeout: Int = defaultTimeout, useAltSubscription: Boolean = false, useDevTestSubscription: Boolean = false, locationOverride: LocationConfiguration = LocationConfiguration("","","", false)) {
    var parallelism = parallelism
    var startHour = startHour
    var daysOfWeek = daysOfWeek
    var daysOfMonth = daysOfMonth
    var timeout = timeout
    var useAltSubscription = useAltSubscription
    var useDevTestSubscription = useDevTestSubscription
    var locationOverride = locationOverride
}<|MERGE_RESOLUTION|>--- conflicted
+++ resolved
@@ -29,13 +29,8 @@
         var locationsToUse = if (testConfig.locationOverride.primary != "") testConfig.locationOverride else locationsForEnv
         var runNightly = runNightly.getOrDefault(environment, false)
 
-<<<<<<< HEAD
-        var service = serviceDetails(serviceName, displayName, environment)
+        var service = serviceDetails(serviceName, displayName, environment, config.vcsRootId)
         var buildConfig = service.buildConfiguration(providerName, runNightly, testConfig.startHour, testConfig.parallelism, testConfig.daysOfWeek, testConfig.daysOfMonth, testConfig.timeout)
-=======
-        var service = serviceDetails(serviceName, displayName, environment, config.vcsRootId)
-        var buildConfig = service.buildConfiguration(providerName, runNightly, testConfig.startHour, testConfig.parallelism, testConfig.daysOfWeek, testConfig.daysOfMonth)
->>>>>>> 88c40bbd
 
         buildConfig.params.ConfigureAzureSpecificTestParameters(environment, config, locationsToUse,  testConfig.useAltSubscription, testConfig.useDevTestSubscription)
 
