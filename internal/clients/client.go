package clients

import (
	"context"
	"fmt"

	"github.com/Azure/go-autorest/autorest"
	"github.com/Azure/go-autorest/autorest/validation"
	aadb2c_v2021_04_01_preview "github.com/hashicorp/go-azure-sdk/resource-manager/aadb2c/2021-04-01-preview"
	analysisservices_v2017_08_01 "github.com/hashicorp/go-azure-sdk/resource-manager/analysisservices/2017-08-01"
	azurestackhci_v2022_12_01 "github.com/hashicorp/go-azure-sdk/resource-manager/azurestackhci/2022-12-01"
	datadog_v2021_03_01 "github.com/hashicorp/go-azure-sdk/resource-manager/datadog/2021-03-01"
	dns_v2018_05_01 "github.com/hashicorp/go-azure-sdk/resource-manager/dns/2018-05-01"
	fluidrelay_2022_05_26 "github.com/hashicorp/go-azure-sdk/resource-manager/fluidrelay/2022-05-26"
	nginx2 "github.com/hashicorp/go-azure-sdk/resource-manager/nginx/2022-08-01"
	redis_v2022_06_01 "github.com/hashicorp/go-azure-sdk/resource-manager/redis/2022-06-01"
	timeseriesinsights_v2020_05_15 "github.com/hashicorp/go-azure-sdk/resource-manager/timeseriesinsights/2020-05-15"
	"github.com/hashicorp/terraform-provider-azurerm/internal/common"
	"github.com/hashicorp/terraform-provider-azurerm/internal/features"
	aadb2c "github.com/hashicorp/terraform-provider-azurerm/internal/services/aadb2c/client"
	advisor "github.com/hashicorp/terraform-provider-azurerm/internal/services/advisor/client"
	analysisServices "github.com/hashicorp/terraform-provider-azurerm/internal/services/analysisservices/client"
	apiManagement "github.com/hashicorp/terraform-provider-azurerm/internal/services/apimanagement/client"
	appConfiguration "github.com/hashicorp/terraform-provider-azurerm/internal/services/appconfiguration/client"
	applicationInsights "github.com/hashicorp/terraform-provider-azurerm/internal/services/applicationinsights/client"
	appService "github.com/hashicorp/terraform-provider-azurerm/internal/services/appservice/client"
	arckubernetes "github.com/hashicorp/terraform-provider-azurerm/internal/services/arckubernetes/client"
	attestation "github.com/hashicorp/terraform-provider-azurerm/internal/services/attestation/client"
	authorization "github.com/hashicorp/terraform-provider-azurerm/internal/services/authorization/client"
	automation "github.com/hashicorp/terraform-provider-azurerm/internal/services/automation/client"
	azureStackHCI "github.com/hashicorp/terraform-provider-azurerm/internal/services/azurestackhci/client"
	batch "github.com/hashicorp/terraform-provider-azurerm/internal/services/batch/client"
	blueprints "github.com/hashicorp/terraform-provider-azurerm/internal/services/blueprints/client"
	bot "github.com/hashicorp/terraform-provider-azurerm/internal/services/bot/client"
	cdn "github.com/hashicorp/terraform-provider-azurerm/internal/services/cdn/client"
	cognitiveServices "github.com/hashicorp/terraform-provider-azurerm/internal/services/cognitive/client"
	communication "github.com/hashicorp/terraform-provider-azurerm/internal/services/communication/client"
	compute "github.com/hashicorp/terraform-provider-azurerm/internal/services/compute/client"
	confidentialledger "github.com/hashicorp/terraform-provider-azurerm/internal/services/confidentialledger/client"
	connections "github.com/hashicorp/terraform-provider-azurerm/internal/services/connections/client"
	consumption "github.com/hashicorp/terraform-provider-azurerm/internal/services/consumption/client"
	containerapps "github.com/hashicorp/terraform-provider-azurerm/internal/services/containerapps/client"
	containerServices "github.com/hashicorp/terraform-provider-azurerm/internal/services/containers/client"
	cosmosdb "github.com/hashicorp/terraform-provider-azurerm/internal/services/cosmos/client"
	costmanagement "github.com/hashicorp/terraform-provider-azurerm/internal/services/costmanagement/client"
	customproviders "github.com/hashicorp/terraform-provider-azurerm/internal/services/customproviders/client"
	dashboard "github.com/hashicorp/terraform-provider-azurerm/internal/services/dashboard/client"
	datamigration "github.com/hashicorp/terraform-provider-azurerm/internal/services/databasemigration/client"
	databoxedge "github.com/hashicorp/terraform-provider-azurerm/internal/services/databoxedge/client"
	databricks "github.com/hashicorp/terraform-provider-azurerm/internal/services/databricks/client"
	datadog "github.com/hashicorp/terraform-provider-azurerm/internal/services/datadog/client"
	datafactory "github.com/hashicorp/terraform-provider-azurerm/internal/services/datafactory/client"
	dataprotection "github.com/hashicorp/terraform-provider-azurerm/internal/services/dataprotection/client"
	datashare "github.com/hashicorp/terraform-provider-azurerm/internal/services/datashare/client"
	desktopvirtualization "github.com/hashicorp/terraform-provider-azurerm/internal/services/desktopvirtualization/client"
	devtestlabs "github.com/hashicorp/terraform-provider-azurerm/internal/services/devtestlabs/client"
	digitaltwins "github.com/hashicorp/terraform-provider-azurerm/internal/services/digitaltwins/client"
	disks "github.com/hashicorp/terraform-provider-azurerm/internal/services/disks/client"
	dns "github.com/hashicorp/terraform-provider-azurerm/internal/services/dns/client"
	domainservices "github.com/hashicorp/terraform-provider-azurerm/internal/services/domainservices/client"
	elastic "github.com/hashicorp/terraform-provider-azurerm/internal/services/elastic/client"
	eventgrid "github.com/hashicorp/terraform-provider-azurerm/internal/services/eventgrid/client"
	eventhub "github.com/hashicorp/terraform-provider-azurerm/internal/services/eventhub/client"
	firewall "github.com/hashicorp/terraform-provider-azurerm/internal/services/firewall/client"
	fluidrelay "github.com/hashicorp/terraform-provider-azurerm/internal/services/fluidrelay/client"
	frontdoor "github.com/hashicorp/terraform-provider-azurerm/internal/services/frontdoor/client"
	hdinsight "github.com/hashicorp/terraform-provider-azurerm/internal/services/hdinsight/client"
	healthcare "github.com/hashicorp/terraform-provider-azurerm/internal/services/healthcare/client"
	hpccache "github.com/hashicorp/terraform-provider-azurerm/internal/services/hpccache/client"
	hsm "github.com/hashicorp/terraform-provider-azurerm/internal/services/hsm/client"
	hybridcompute "github.com/hashicorp/terraform-provider-azurerm/internal/services/hybridcompute/client"
	iotcentral "github.com/hashicorp/terraform-provider-azurerm/internal/services/iotcentral/client"
	iothub "github.com/hashicorp/terraform-provider-azurerm/internal/services/iothub/client"
	timeseriesinsights "github.com/hashicorp/terraform-provider-azurerm/internal/services/iottimeseriesinsights/client"
	keyvault "github.com/hashicorp/terraform-provider-azurerm/internal/services/keyvault/client"
	kusto "github.com/hashicorp/terraform-provider-azurerm/internal/services/kusto/client"
	labservice "github.com/hashicorp/terraform-provider-azurerm/internal/services/labservice/client"
	legacy "github.com/hashicorp/terraform-provider-azurerm/internal/services/legacy/client"
	lighthouse "github.com/hashicorp/terraform-provider-azurerm/internal/services/lighthouse/client"
	loadbalancers "github.com/hashicorp/terraform-provider-azurerm/internal/services/loadbalancer/client"
	loganalytics "github.com/hashicorp/terraform-provider-azurerm/internal/services/loganalytics/client"
	logic "github.com/hashicorp/terraform-provider-azurerm/internal/services/logic/client"
	logz "github.com/hashicorp/terraform-provider-azurerm/internal/services/logz/client"
	machinelearning "github.com/hashicorp/terraform-provider-azurerm/internal/services/machinelearning/client"
	maintenance "github.com/hashicorp/terraform-provider-azurerm/internal/services/maintenance/client"
	managedapplication "github.com/hashicorp/terraform-provider-azurerm/internal/services/managedapplications/client"
	managementgroup "github.com/hashicorp/terraform-provider-azurerm/internal/services/managementgroup/client"
	maps "github.com/hashicorp/terraform-provider-azurerm/internal/services/maps/client"
	mariadb "github.com/hashicorp/terraform-provider-azurerm/internal/services/mariadb/client"
	media "github.com/hashicorp/terraform-provider-azurerm/internal/services/media/client"
	mixedreality "github.com/hashicorp/terraform-provider-azurerm/internal/services/mixedreality/client"
	mobilenetwork "github.com/hashicorp/terraform-provider-azurerm/internal/services/mobilenetwork/client"
	monitor "github.com/hashicorp/terraform-provider-azurerm/internal/services/monitor/client"
	mssql "github.com/hashicorp/terraform-provider-azurerm/internal/services/mssql/client"
	mssqlmanagedinstance "github.com/hashicorp/terraform-provider-azurerm/internal/services/mssqlmanagedinstance/client"
	mysql "github.com/hashicorp/terraform-provider-azurerm/internal/services/mysql/client"
	netapp "github.com/hashicorp/terraform-provider-azurerm/internal/services/netapp/client"
	network "github.com/hashicorp/terraform-provider-azurerm/internal/services/network/client"
	nginx "github.com/hashicorp/terraform-provider-azurerm/internal/services/nginx/client"
	notificationhub "github.com/hashicorp/terraform-provider-azurerm/internal/services/notificationhub/client"
	orbital "github.com/hashicorp/terraform-provider-azurerm/internal/services/orbital/client"
	policy "github.com/hashicorp/terraform-provider-azurerm/internal/services/policy/client"
	portal "github.com/hashicorp/terraform-provider-azurerm/internal/services/portal/client"
	postgres "github.com/hashicorp/terraform-provider-azurerm/internal/services/postgres/client"
	powerBI "github.com/hashicorp/terraform-provider-azurerm/internal/services/powerbi/client"
	privatedns "github.com/hashicorp/terraform-provider-azurerm/internal/services/privatedns/client"
	dnsresolver "github.com/hashicorp/terraform-provider-azurerm/internal/services/privatednsresolver/client"
	purview "github.com/hashicorp/terraform-provider-azurerm/internal/services/purview/client"
	recoveryServices "github.com/hashicorp/terraform-provider-azurerm/internal/services/recoveryservices/client"
	redis "github.com/hashicorp/terraform-provider-azurerm/internal/services/redis/client"
	redisenterprise "github.com/hashicorp/terraform-provider-azurerm/internal/services/redisenterprise/client"
	relay "github.com/hashicorp/terraform-provider-azurerm/internal/services/relay/client"
	resource "github.com/hashicorp/terraform-provider-azurerm/internal/services/resource/client"
	search "github.com/hashicorp/terraform-provider-azurerm/internal/services/search/client"
	securityCenter "github.com/hashicorp/terraform-provider-azurerm/internal/services/securitycenter/client"
	sentinel "github.com/hashicorp/terraform-provider-azurerm/internal/services/sentinel/client"
	serviceBus "github.com/hashicorp/terraform-provider-azurerm/internal/services/servicebus/client"
	serviceConnector "github.com/hashicorp/terraform-provider-azurerm/internal/services/serviceconnector/client"
	serviceFabric "github.com/hashicorp/terraform-provider-azurerm/internal/services/servicefabric/client"
	serviceFabricManaged "github.com/hashicorp/terraform-provider-azurerm/internal/services/servicefabricmanaged/client"
	signalr "github.com/hashicorp/terraform-provider-azurerm/internal/services/signalr/client"
	appPlatform "github.com/hashicorp/terraform-provider-azurerm/internal/services/springcloud/client"
	sql "github.com/hashicorp/terraform-provider-azurerm/internal/services/sql/client"
	storage "github.com/hashicorp/terraform-provider-azurerm/internal/services/storage/client"
	storageMover "github.com/hashicorp/terraform-provider-azurerm/internal/services/storagemover/client"
	streamAnalytics "github.com/hashicorp/terraform-provider-azurerm/internal/services/streamanalytics/client"
	subscription "github.com/hashicorp/terraform-provider-azurerm/internal/services/subscription/client"
	synapse "github.com/hashicorp/terraform-provider-azurerm/internal/services/synapse/client"
	trafficManager "github.com/hashicorp/terraform-provider-azurerm/internal/services/trafficmanager/client"
	videoAnalyzer "github.com/hashicorp/terraform-provider-azurerm/internal/services/videoanalyzer/client"
	vmware "github.com/hashicorp/terraform-provider-azurerm/internal/services/vmware/client"
	voiceServices "github.com/hashicorp/terraform-provider-azurerm/internal/services/voiceservices/client"
	web "github.com/hashicorp/terraform-provider-azurerm/internal/services/web/client"
)

type Client struct {
	autoClient

	// StopContext is used for propagating control from Terraform Core (e.g. Ctrl/Cmd+C)
	StopContext context.Context

	Account  *ResourceManagerAccount
	Features features.UserFeatures

	AadB2c                *aadb2c_v2021_04_01_preview.Client
	Advisor               *advisor.Client
	AnalysisServices      *analysisservices_v2017_08_01.Client
	ApiManagement         *apiManagement.Client
	AppConfiguration      *appConfiguration.Client
	AppInsights           *applicationInsights.Client
	AppPlatform           *appPlatform.Client
	AppService            *appService.Client
	ArcKubernetes         *arckubernetes.Client
	Attestation           *attestation.Client
	Authorization         *authorization.Client
	Automation            *automation.Client
	AzureStackHCI         *azurestackhci_v2022_12_01.Client
	Batch                 *batch.Client
	Blueprints            *blueprints.Client
	Bot                   *bot.Client
	Cdn                   *cdn.Client
	Cognitive             *cognitiveServices.Client
	Communication         *communication.Client
	Compute               *compute.Client
	ConfidentialLedger    *confidentialledger.Client
	Connections           *connections.Client
	Consumption           *consumption.Client
	ContainerApps         *containerapps.Client
	Containers            *containerServices.Client
	Cosmos                *cosmosdb.Client
	CostManagement        *costmanagement.Client
	CustomProviders       *customproviders.Client
	Dashboard             *dashboard.Client
	DatabaseMigration     *datamigration.Client
	DataBricks            *databricks.Client
	DataboxEdge           *databoxedge.Client
	Datadog               *datadog_v2021_03_01.Client
	DataFactory           *datafactory.Client
	DataProtection        *dataprotection.Client
	DataShare             *datashare.Client
	DesktopVirtualization *desktopvirtualization.Client
	DevTestLabs           *devtestlabs.Client
	DigitalTwins          *digitaltwins.Client
	Disks                 *disks.Client
	Dns                   *dns_v2018_05_01.Client
	DomainServices        *domainservices.Client
	Elastic               *elastic.Client
	EventGrid             *eventgrid.Client
	Eventhub              *eventhub.Client
	Firewall              *firewall.Client
	FluidRelay            *fluidrelay_2022_05_26.Client
	Frontdoor             *frontdoor.Client
	HPCCache              *hpccache.Client
	HSM                   *hsm.Client
	HDInsight             *hdinsight.Client
	HybridCompute         *hybridcompute.Client
	HealthCare            *healthcare.Client
	IoTCentral            *iotcentral.Client
	IoTHub                *iothub.Client
	IoTTimeSeriesInsights *timeseriesinsights_v2020_05_15.Client
	KeyVault              *keyvault.Client
	Kusto                 *kusto.Client
	LabService            *labservice.Client
	Legacy                *legacy.Client
	Lighthouse            *lighthouse.Client
	LoadBalancers         *loadbalancers.Client
	LogAnalytics          *loganalytics.Client
	Logic                 *logic.Client
	Logz                  *logz.Client
	MachineLearning       *machinelearning.Client
	Maintenance           *maintenance.Client
	ManagedApplication    *managedapplication.Client
	ManagementGroups      *managementgroup.Client
	Maps                  *maps.Client
	MariaDB               *mariadb.Client
	Media                 *media.Client
	MixedReality          *mixedreality.Client
	Monitor               *monitor.Client
	MobileNetwork         *mobilenetwork.Client
	MSSQL                 *mssql.Client
	MSSQLManagedInstance  *mssqlmanagedinstance.Client
	MySQL                 *mysql.Client
	NetApp                *netapp.Client
	Network               *network.Client
	Nginx                 *nginx2.Client
	NotificationHubs      *notificationhub.Client
	Orbital               *orbital.Client
	Policy                *policy.Client
	Portal                *portal.Client
	Postgres              *postgres.Client
	PowerBI               *powerBI.Client
	PrivateDns            *privatedns.Client
	PrivateDnsResolver    *dnsresolver.Client
	Purview               *purview.Client
	RecoveryServices      *recoveryServices.Client
	Redis                 *redis_v2022_06_01.Client
	RedisEnterprise       *redisenterprise.Client
	Relay                 *relay.Client
	Resource              *resource.Client
	Search                *search.Client
	SecurityCenter        *securityCenter.Client
	Sentinel              *sentinel.Client
	ServiceBus            *serviceBus.Client
	ServiceConnector      *serviceConnector.Client
	ServiceFabric         *serviceFabric.Client
	ServiceFabricManaged  *serviceFabricManaged.Client
	SignalR               *signalr.Client
	Storage               *storage.Client
	StorageMover          *storageMover.Client
	StreamAnalytics       *streamAnalytics.Client
	Subscription          *subscription.Client
	Sql                   *sql.Client
	Synapse               *synapse.Client
	TrafficManager        *trafficManager.Client
	VideoAnalyzer         *videoAnalyzer.Client
	Vmware                *vmware.Client
	VoiceServices         *voiceServices.Client
	Web                   *web.Client
}

// NOTE: it should be possible for this method to become Private once the top level Client's removed

func (client *Client) Build(ctx context.Context, o *common.ClientOptions) error {
	autorest.Count429AsRetry = false
	// Disable the Azure SDK for Go's validation since it's unhelpful for our use-case
	validation.Disabled = true

	if err := buildAutoClients(&client.autoClient, o); err != nil {
		return fmt.Errorf("building auto-clients: %+v", err)
	}

	client.Features = o.Features
	client.StopContext = ctx

	var err error

	if client.AadB2c, err = aadb2c.NewClient(o); err != nil {
		return fmt.Errorf("building clients for AadB2c: %+v", err)
	}
	client.Advisor = advisor.NewClient(o)
	client.AnalysisServices = analysisServices.NewClient(o)
	client.ApiManagement = apiManagement.NewClient(o)
	if client.AppConfiguration, err = appConfiguration.NewClient(o); err != nil {
		return fmt.Errorf("building clients for AppConfiguration: %+v", err)
	}
	if client.AppInsights, err = applicationInsights.NewClient(o); err != nil {
		return fmt.Errorf("building clients for ApplicationInsights: %+v", err)
	}
	client.AppPlatform = appPlatform.NewClient(o)
	client.AppService = appService.NewClient(o)
	if client.ArcKubernetes, err = arckubernetes.NewClient(o); err != nil {
		return fmt.Errorf("building clients for ArcKubernetes: %+v", err)
	}
	if client.Attestation, err = attestation.NewClient(o); err != nil {
		return fmt.Errorf("building clients for Attestation: %+v", err)
	}
	client.Authorization = authorization.NewClient(o)
	client.Automation = automation.NewClient(o)
	client.AzureStackHCI = azureStackHCI.NewClient(o)
<<<<<<< HEAD
	client.Batch = batch.NewClient(o)
	if client.Blueprints, err = blueprints.NewClient(o); err != nil {
		return fmt.Errorf("building clients for BluePrints: %+v", err)
	}
=======
	if client.Batch, err = batch.NewClient(o); err != nil {
		return fmt.Errorf("building clients for Batch: %+v", err)
	}
	client.Blueprints = blueprints.NewClient(o)
>>>>>>> 5e5d7a94
	client.Bot = bot.NewClient(o)
	client.Cdn = cdn.NewClient(o)
	if client.Cognitive, err = cognitiveServices.NewClient(o); err != nil {
		return fmt.Errorf("building clients for Cognitive: %+v", err)
	}
	if client.Communication, err = communication.NewClient(o); err != nil {
		return fmt.Errorf("building clients for Communication: %+v", err)
	}
	client.Compute = compute.NewClient(o)
	if client.ConfidentialLedger, err = confidentialledger.NewClient(o); err != nil {
		return fmt.Errorf("building clients for ConfidentialLedger: %+v", err)
	}
	client.Connections = connections.NewClient(o)
	if client.Consumption, err = consumption.NewClient(o); err != nil {
		return fmt.Errorf("building clients for Consumption: %+v", err)
	}
	if client.Containers, err = containerServices.NewContainersClient(o); err != nil {
		return fmt.Errorf("building clients for Containers: %+v", err)
	}
	client.ContainerApps = containerapps.NewClient(o)
	client.Cosmos = cosmosdb.NewClient(o)
	if client.CostManagement, err = costmanagement.NewClient(o); err != nil {
		return fmt.Errorf("building clients for CostManagement: %+v", err)
	}
	if client.CustomProviders, err = customproviders.NewClient(o); err != nil {
		return fmt.Errorf("building clients for CustomProviders: %+v", err)
	}
	if client.Dashboard, err = dashboard.NewClient(o); err != nil {
		return fmt.Errorf("building clients for Dashboard: %+v", err)
	}
	client.DatabaseMigration = datamigration.NewClient(o)
	if client.DataBricks, err = databricks.NewClient(o); err != nil {
		return fmt.Errorf("building clients for DataBricks: %+v", err)
	}
	if client.DataboxEdge, err = databoxedge.NewClient(o); err != nil {
		return fmt.Errorf("building clients for DataboxEdge: %+v", err)
	}
	if client.Datadog, err = datadog.NewClient(o); err != nil {
		return fmt.Errorf("building clients for Datadog: %+v", err)
	}
	client.DataFactory = datafactory.NewClient(o)
	if client.DataProtection, err = dataprotection.NewClient(o); err != nil {
		return fmt.Errorf("building clients for DataProtection: %+v", err)
	}
	client.DataShare = datashare.NewClient(o)
	if client.DesktopVirtualization, err = desktopvirtualization.NewClient(o); err != nil {
		return fmt.Errorf("building clients for DesktopVirtualization: %+v", err)
	}
	client.DevTestLabs = devtestlabs.NewClient(o)
	if client.DigitalTwins, err = digitaltwins.NewClient(o); err != nil {
		return fmt.Errorf("building clients for DigitalTwins: %+v", err)
	}
	client.Disks = disks.NewClient(o)
	if client.Dns, err = dns.NewClient(o); err != nil {
		return fmt.Errorf("building clients for Dns: %+v", err)
	}
	client.DomainServices = domainservices.NewClient(o)
	if client.Elastic, err = elastic.NewClient(o); err != nil {
		return fmt.Errorf("building clients for Elastic: %+v", err)
	}
	client.EventGrid = eventgrid.NewClient(o)
	if client.Eventhub, err = eventhub.NewClient(o); err != nil {
		return fmt.Errorf("building clients for Eventhub: %+v", err)
	}
	client.Firewall = firewall.NewClient(o)
	client.FluidRelay = fluidrelay.NewClient(o)
	client.Frontdoor = frontdoor.NewClient(o)
	client.HPCCache = hpccache.NewClient(o)
	client.HSM = hsm.NewClient(o)
	client.HDInsight = hdinsight.NewClient(o)
	if client.HealthCare, err = healthcare.NewClient(o); err != nil {
		return fmt.Errorf("building clients for HealthCare: %+v", err)
	}
	client.HybridCompute = hybridcompute.NewClient(o)
	if client.IoTCentral, err = iotcentral.NewClient(o); err != nil {
		return fmt.Errorf("building clients for IoTCentral: %+v", err)
	}
	client.IoTHub = iothub.NewClient(o)
	client.IoTTimeSeriesInsights = timeseriesinsights.NewClient(o)
	client.KeyVault = keyvault.NewClient(o)
	client.Kusto = kusto.NewClient(o)
	client.LabService = labservice.NewClient(o)
	client.Legacy = legacy.NewClient(o)
	client.Lighthouse = lighthouse.NewClient(o)
	client.LogAnalytics = loganalytics.NewClient(o)
	client.LoadBalancers = loadbalancers.NewClient(o)
	client.Logic = logic.NewClient(o)
	client.Logz = logz.NewClient(o)
	client.MachineLearning = machinelearning.NewClient(o)
	client.Maintenance = maintenance.NewClient(o)
	client.ManagedApplication = managedapplication.NewClient(o)
	client.ManagementGroups = managementgroup.NewClient(o)
	if client.Maps, err = maps.NewClient(o); err != nil {
		return fmt.Errorf("building clients for Maps: %+v", err)
	}
	client.MariaDB = mariadb.NewClient(o)
	if client.Media, err = media.NewClient(o); err != nil {
		return fmt.Errorf("building clients for Media: %+v", err)
	}
	client.MixedReality = mixedreality.NewClient(o)
	client.Monitor = monitor.NewClient(o)
	client.MobileNetwork = mobilenetwork.NewClient(o)
	client.MSSQL = mssql.NewClient(o)
	client.MSSQLManagedInstance = mssqlmanagedinstance.NewClient(o)
	client.MySQL = mysql.NewClient(o)
	client.NetApp = netapp.NewClient(o)
	if client.Network, err = network.NewClient(o); err != nil {
		return fmt.Errorf("building clients for Network: %+v", err)
	}
	if client.Nginx, err = nginx.NewClient(o); err != nil {
		return fmt.Errorf("building clients for Nginx: %+v", err)
	}
	client.NotificationHubs = notificationhub.NewClient(o)
	client.Orbital = orbital.NewClient(o)
	client.Policy = policy.NewClient(o)
	if client.Portal, err = portal.NewClient(o); err != nil {
		return fmt.Errorf("building clients for Portal: %+v", err)
	}
	client.Postgres = postgres.NewClient(o)
	client.PowerBI = powerBI.NewClient(o)
	client.PrivateDns = privatedns.NewClient(o)
	client.PrivateDnsResolver = dnsresolver.NewClient(o)
	client.Purview = purview.NewClient(o)
	client.RecoveryServices = recoveryServices.NewClient(o)
	if client.Redis, err = redis.NewClient(o); err != nil {
		return fmt.Errorf("building clients for Redis: %+v", err)
	}
	if client.RedisEnterprise, err = redisenterprise.NewClient(o); err != nil {
		return fmt.Errorf("building clients for RedisEnterprise: %+v", err)
	}
	client.Relay = relay.NewClient(o)
	client.Resource = resource.NewClient(o)
	if client.Search, err = search.NewClient(o); err != nil {
		return fmt.Errorf("building clients for Search: %+v", err)
	}
	client.SecurityCenter = securityCenter.NewClient(o)
	client.Sentinel = sentinel.NewClient(o)
	if client.ServiceBus, err = serviceBus.NewClient(o); err != nil {
		return fmt.Errorf("building clients for ServiceBus: %+v", err)
	}
	client.ServiceConnector = serviceConnector.NewClient(o)
	client.ServiceFabric = serviceFabric.NewClient(o)
	client.ServiceFabricManaged = serviceFabricManaged.NewClient(o)
	if client.SignalR, err = signalr.NewClient(o); err != nil {
		return fmt.Errorf("building clients for SignalR: %+v", err)
	}
	client.Sql = sql.NewClient(o)
	client.Storage = storage.NewClient(o)
	if client.StorageMover, err = storageMover.NewClient(o); err != nil {
		return fmt.Errorf("building clients for StorageMover: %+v", err)
	}
	client.StreamAnalytics = streamAnalytics.NewClient(o)
	client.Subscription = subscription.NewClient(o)
	client.Synapse = synapse.NewClient(o)
	client.TrafficManager = trafficManager.NewClient(o)
	client.VideoAnalyzer = videoAnalyzer.NewClient(o)
	client.Vmware = vmware.NewClient(o)
	client.VoiceServices = voiceServices.NewClient(o)
	client.Web = web.NewClient(o)

	return nil
}<|MERGE_RESOLUTION|>--- conflicted
+++ resolved
@@ -297,17 +297,12 @@
 	client.Authorization = authorization.NewClient(o)
 	client.Automation = automation.NewClient(o)
 	client.AzureStackHCI = azureStackHCI.NewClient(o)
-<<<<<<< HEAD
-	client.Batch = batch.NewClient(o)
+	if client.Batch, err = batch.NewClient(o); err != nil {
+		return fmt.Errorf("building clients for Batch: %+v", err)
+	}
 	if client.Blueprints, err = blueprints.NewClient(o); err != nil {
 		return fmt.Errorf("building clients for BluePrints: %+v", err)
 	}
-=======
-	if client.Batch, err = batch.NewClient(o); err != nil {
-		return fmt.Errorf("building clients for Batch: %+v", err)
-	}
-	client.Blueprints = blueprints.NewClient(o)
->>>>>>> 5e5d7a94
 	client.Bot = bot.NewClient(o)
 	client.Cdn = cdn.NewClient(o)
 	if client.Cognitive, err = cognitiveServices.NewClient(o); err != nil {
