package keyvault

import (
	"context"
	"fmt"
	"log"
	"net/http"
	"time"

	"github.com/terraform-providers/terraform-provider-azurerm/azurerm/internal/services/keyvault/validate"
	"github.com/terraform-providers/terraform-provider-azurerm/azurerm/internal/services/network"

	"github.com/Azure/azure-sdk-for-go/services/keyvault/mgmt/2018-02-14/keyvault"
	"github.com/hashicorp/go-azure-helpers/response"
	"github.com/hashicorp/terraform-plugin-sdk/helper/resource"
	"github.com/hashicorp/terraform-plugin-sdk/helper/schema"
	"github.com/hashicorp/terraform-plugin-sdk/helper/validation"
	uuid "github.com/satori/go.uuid"
	"github.com/terraform-providers/terraform-provider-azurerm/azurerm/helpers/azure"
	"github.com/terraform-providers/terraform-provider-azurerm/azurerm/helpers/set"
	"github.com/terraform-providers/terraform-provider-azurerm/azurerm/helpers/tf"
	"github.com/terraform-providers/terraform-provider-azurerm/azurerm/internal/clients"
	"github.com/terraform-providers/terraform-provider-azurerm/azurerm/internal/locks"
	"github.com/terraform-providers/terraform-provider-azurerm/azurerm/internal/tags"
	"github.com/terraform-providers/terraform-provider-azurerm/azurerm/internal/timeouts"
	"github.com/terraform-providers/terraform-provider-azurerm/azurerm/utils"
)

// As can be seen in the API definition, the Sku Family only supports the value
// `A` and is a required field
// https://github.com/Azure/azure-rest-api-specs/blob/master/arm-keyvault/2015-06-01/swagger/keyvault.json#L239
var armKeyVaultSkuFamily = "A"

var keyVaultResourceName = "azurerm_key_vault"

func resourceArmKeyVault() *schema.Resource {
	return &schema.Resource{
		Create: resourceArmKeyVaultCreate,
		Read:   resourceArmKeyVaultRead,
		Update: resourceArmKeyVaultUpdate,
		Delete: resourceArmKeyVaultDelete,

		Importer: &schema.ResourceImporter{
			State: schema.ImportStatePassthrough,
		},

		MigrateState:  resourceAzureRMKeyVaultMigrateState,
		SchemaVersion: 1,

		Timeouts: &schema.ResourceTimeout{
			Create: schema.DefaultTimeout(30 * time.Minute),
			Read:   schema.DefaultTimeout(5 * time.Minute),
			Update: schema.DefaultTimeout(30 * time.Minute),
			Delete: schema.DefaultTimeout(30 * time.Minute),
		},

		Schema: map[string]*schema.Schema{
			"name": {
				Type:         schema.TypeString,
				Required:     true,
				ForceNew:     true,
				ValidateFunc: validate.KeyVaultName,
			},

			"location": azure.SchemaLocation(),

			"resource_group_name": azure.SchemaResourceGroupName(),

			"sku_name": {
				Type:     schema.TypeString,
				Required: true,
				ValidateFunc: validation.StringInSlice([]string{
					string(keyvault.Standard),
					string(keyvault.Premium),
				}, false),
			},

			"tenant_id": {
				Type:         schema.TypeString,
				Required:     true,
				ValidateFunc: validation.IsUUID,
			},

			"access_policy": {
				Type:       schema.TypeList,
				ConfigMode: schema.SchemaConfigModeAttr,
				Optional:   true,
				Computed:   true,
				MaxItems:   1024,
				Elem: &schema.Resource{
					Schema: map[string]*schema.Schema{
						"tenant_id": {
							Type:         schema.TypeString,
							Required:     true,
							ValidateFunc: validation.IsUUID,
						},
						"object_id": {
							Type:         schema.TypeString,
							Required:     true,
							ValidateFunc: validation.IsUUID,
						},
						"application_id": {
							Type:         schema.TypeString,
							Optional:     true,
							ValidateFunc: validation.IsUUID,
						},
						"certificate_permissions": azure.SchemaKeyVaultCertificatePermissions(),
						"key_permissions":         azure.SchemaKeyVaultKeyPermissions(),
						"secret_permissions":      azure.SchemaKeyVaultSecretPermissions(),
						"storage_permissions":     azure.SchemaKeyVaultStoragePermissions(),
					},
				},
			},

			"enabled_for_deployment": {
				Type:     schema.TypeBool,
				Optional: true,
			},

			"enabled_for_disk_encryption": {
				Type:     schema.TypeBool,
				Optional: true,
			},

			"enabled_for_template_deployment": {
				Type:     schema.TypeBool,
				Optional: true,
			},

			"network_acls": {
				Type:     schema.TypeList,
				Optional: true,
				Computed: true,
				MaxItems: 1,
				Elem: &schema.Resource{
					Schema: map[string]*schema.Schema{
						"default_action": {
							Type:     schema.TypeString,
							Required: true,
							ValidateFunc: validation.StringInSlice([]string{
								string(keyvault.Allow),
								string(keyvault.Deny),
							}, false),
						},
						"bypass": {
							Type:     schema.TypeString,
							Required: true,
							ValidateFunc: validation.StringInSlice([]string{
								string(keyvault.None),
								string(keyvault.AzureServices),
							}, false),
						},
						"ip_rules": {
							Type:     schema.TypeSet,
							Optional: true,
							Elem:     &schema.Schema{Type: schema.TypeString},
							Set:      schema.HashString,
						},
						"virtual_network_subnet_ids": {
							Type:     schema.TypeSet,
							Optional: true,
							Elem:     &schema.Schema{Type: schema.TypeString},
							Set:      set.HashStringIgnoreCase,
						},
					},
				},
			},

			"purge_protection_enabled": {
				Type:     schema.TypeBool,
				Optional: true,
			},

			"soft_delete_enabled": {
				Type:     schema.TypeBool,
				Optional: true,
			},

			"tags": tags.Schema(),

			// Computed
			"vault_uri": {
				Type:     schema.TypeString,
				Computed: true,
			},
		},

		CustomizeDiff: azure.KeyVaultCustomizeDiff,
	}
}

func resourceArmKeyVaultCreate(d *schema.ResourceData, meta interface{}) error {
	client := meta.(*clients.Client).KeyVault.VaultsClient
	ctx, cancel := timeouts.ForCreate(meta.(*clients.Client).StopContext, d)
	defer cancel()

<<<<<<< HEAD
	log.Printf("[INFO] preparing arguments for Azure ARM KeyVault creation.")

	name := d.Get("name").(string)
	resourceGroup := d.Get("resource_group_name").(string)
	purgeProtectionEnabled := d.Get("purge_protection_enabled").(bool)
=======
	name := d.Get("name").(string)
	resourceGroup := d.Get("resource_group_name").(string)
	location := azure.NormalizeLocation(d.Get("location").(string))
>>>>>>> 68260564

	// Locking this resource so we don't make modifications to it at the same time if there is a
	// key vault access policy trying to update it as well
	locks.ByName(name, keyVaultResourceName)
	defer locks.UnlockByName(name, keyVaultResourceName)

	// check for the presence of an existing, live one which should be imported into the state
	existing, err := client.Get(ctx, resourceGroup, name)
	if err != nil {
		if !utils.ResponseWasNotFound(existing.Response) {
			return fmt.Errorf("Error checking for presence of existing Key Vault %q (Resource Group %q): %s", name, resourceGroup, err)
		}
	}

	if existing.ID != nil && *existing.ID != "" {
		return tf.ImportAsExistsError("azurerm_key_vault", *existing.ID)
	}

	// before creating check to see if the key vault exists in the soft delete state
	softDeletedKeyVault, err := client.GetDeleted(ctx, name, location)
	if err != nil {
		if !utils.ResponseWasNotFound(softDeletedKeyVault.Response) {
			return fmt.Errorf("Error checking for the presence of an existing Soft-Deleted Key Vault %q (Location %q): %+v", name, location, err)
		}
	}

	// if so, does the user want us to recover it?
	recoverSoftDeletedKeyVault := false
	if !utils.ResponseWasNotFound(softDeletedKeyVault.Response) {
		if !meta.(*clients.Client).Features.KeyVault.RecoverSoftDeletedKeyVaults {
			// this exists but the users opted out so they must import this it out-of-band
			return fmt.Errorf(optedOutOfRecoveringSoftDeletedKeyVaultErrorFmt(name, location))
		}

		recoverSoftDeletedKeyVault = true
	}

<<<<<<< HEAD
	// before creating check to see if the key vault exists in the soft delete state
	location := azure.NormalizeLocation(d.Get("location").(string))
	delDate, purgeDate, err := azure.KeyVaultGetSoftDeletedState(ctx, client, name, location)
	if err == nil {
		if delDate != nil && purgeDate != nil {
			return fmt.Errorf("unable to create Key Vault %q (Resource Group %q) becauese it already exists in the soft delete state. The key vault was soft deleted on %s and is scheduled to be purged on %s, please use the Azure CLI tool to recover this Key Vault", name, resourceGroup, delDate.(string), purgeDate.(string))
		}
		return fmt.Errorf("unable to create Key Vault %q (Resource Group %q) becauese it already exists", name, resourceGroup)
	}

	// check to see if they enabled purge protection and purge on destroy
	if purgeProtectionEnabled && meta.(*clients.Client).Features.KeyVault.PurgeSoftDeleteOnDestroy {
		return fmt.Errorf("conflicting properties 'purge_protection_enabled' and 'purge_soft_delete_on_destroy' are both enabled for Key Vault %q (Resource Group %q). Please disable one of these paroperties and re-apply", name, resourceGroup)
	}

=======
>>>>>>> 68260564
	tenantUUID := uuid.FromStringOrNil(d.Get("tenant_id").(string))
	enabledForDeployment := d.Get("enabled_for_deployment").(bool)
	enabledForDiskEncryption := d.Get("enabled_for_disk_encryption").(bool)
	enabledForTemplateDeployment := d.Get("enabled_for_template_deployment").(bool)
	softDeleteEnabled := d.Get("soft_delete_enabled").(bool)

	t := d.Get("tags").(map[string]interface{})

	policies := d.Get("access_policy").([]interface{})
	accessPolicies, err := azure.ExpandKeyVaultAccessPolicies(policies)
	if err != nil {
		return fmt.Errorf("Error expanding `access_policy`: %+v", err)
	}

	networkAclsRaw := d.Get("network_acls").([]interface{})
	networkAcls, subnetIds := expandKeyVaultNetworkAcls(networkAclsRaw)

	sku := keyvault.Sku{
		Family: &armKeyVaultSkuFamily,
		Name:   keyvault.SkuName(d.Get("sku_name").(string)),
	}

	sku := keyvault.Sku{
		Family: &armKeyVaultSkuFamily,
		Name:   keyvault.SkuName(d.Get("sku_name").(string)),
	}

	parameters := keyvault.VaultCreateOrUpdateParameters{
		Location: &location,
		Properties: &keyvault.VaultProperties{
			TenantID:                     &tenantUUID,
			Sku:                          &sku,
			AccessPolicies:               accessPolicies,
			EnabledForDeployment:         &enabledForDeployment,
			EnabledForDiskEncryption:     &enabledForDiskEncryption,
			EnabledForTemplateDeployment: &enabledForTemplateDeployment,
			NetworkAcls:                  networkAcls,
		},
		Tags: tags.Expand(t),
	}

	// This settings can only be set if it is true, if set when value is false API returns errors
<<<<<<< HEAD
	if softDeleteEnabled {
		parameters.Properties.EnableSoftDelete = &softDeleteEnabled
	}
	if purgeProtectionEnabled {
		parameters.Properties.EnablePurgeProtection = &purgeProtectionEnabled
	}

	// Locking this resource so we don't make modifications to it at the same time if there is a
	// key vault access policy trying to update it as well
	locks.ByName(name, keyVaultResourceName)
	defer locks.UnlockByName(name, keyVaultResourceName)
=======
	if softDeleteEnabled := d.Get("soft_delete_enabled").(bool); softDeleteEnabled {
		parameters.Properties.EnableSoftDelete = utils.Bool(softDeleteEnabled)
	}
	if purgeProtectionEnabled := d.Get("purge_protection_enabled").(bool); purgeProtectionEnabled {
		parameters.Properties.EnablePurgeProtection = utils.Bool(purgeProtectionEnabled)
	}

	if recoverSoftDeletedKeyVault {
		parameters.Properties.CreateMode = keyvault.CreateModeRecover
	}
>>>>>>> 68260564

	// also lock on the Virtual Network ID's since modifications in the networking stack are exclusive
	virtualNetworkNames := make([]string, 0)
	for _, v := range subnetIds {
		id, err2 := azure.ParseAzureResourceID(v)
		if err2 != nil {
			return err2
		}

		virtualNetworkName := id.Path["virtualNetworks"]
		if !azure.SliceContainsValue(virtualNetworkNames, virtualNetworkName) {
			virtualNetworkNames = append(virtualNetworkNames, virtualNetworkName)
		}
	}

	locks.MultipleByName(&virtualNetworkNames, network.VirtualNetworkResourceName)
	defer locks.UnlockMultipleByName(&virtualNetworkNames, network.VirtualNetworkResourceName)

	if _, err := client.CreateOrUpdate(ctx, resourceGroup, name, parameters); err != nil {
		return fmt.Errorf("Error creating Key Vault %q (Resource Group %q): %+v", name, resourceGroup, err)
	}

	read, err := client.Get(ctx, resourceGroup, name)
	if err != nil {
		return fmt.Errorf("Error retrieving Key Vault %q (Resource Group %q): %+v", name, resourceGroup, err)
	}
	if read.ID == nil {
		return fmt.Errorf("Cannot read KeyVault %s (resource Group %q) ID", name, resourceGroup)
	}

	d.SetId(*read.ID)

	if props := read.Properties; props != nil {
		if vault := props.VaultURI; vault != nil {
			log.Printf("[DEBUG] Waiting for Key Vault %q (Resource Group %q) to become available", name, resourceGroup)
			stateConf := &resource.StateChangeConf{
				Pending:                   []string{"pending"},
				Target:                    []string{"available"},
				Refresh:                   keyVaultRefreshFunc(*vault),
				Delay:                     30 * time.Second,
				PollInterval:              10 * time.Second,
				ContinuousTargetOccurence: 10,
				Timeout:                   d.Timeout(schema.TimeoutCreate),
			}

			if _, err := stateConf.WaitForState(); err != nil {
				return fmt.Errorf("Error waiting for Key Vault %q (Resource Group %q) to become available: %s", name, resourceGroup, err)
			}
		}
	}

	return resourceArmKeyVaultRead(d, meta)
}

func resourceArmKeyVaultUpdate(d *schema.ResourceData, meta interface{}) error {
	client := meta.(*clients.Client).KeyVault.VaultsClient
	ctx, cancel := timeouts.ForUpdate(meta.(*clients.Client).StopContext, d)
	defer cancel()

	id, err := azure.ParseAzureResourceID(d.Id())
	if err != nil {
		return err
	}
	resourceGroup := id.ResourceGroup
	name := id.Path["vaults"]

	// Locking this resource so we don't make modifications to it at the same time if there is a
	// key vault access policy trying to update it as well
	locks.ByName(name, keyVaultResourceName)
	defer locks.UnlockByName(name, keyVaultResourceName)

	d.Partial(true)

	// first pull the existing key vault since we need to lock on several bits of it's information
	existing, err := client.Get(ctx, resourceGroup, name)
	if err != nil {
		return fmt.Errorf("Error retrieving Key Vault %q (Resource Group %q): %+v", name, resourceGroup, err)
	}
	if existing.Properties == nil {
		return fmt.Errorf("Error retrieving Key Vault %q (Resource Group %q): `properties` was nil", name, resourceGroup)
	}

	update := keyvault.VaultPatchParameters{}

	if d.HasChange("access_policy") {
		if update.Properties == nil {
			update.Properties = &keyvault.VaultPatchProperties{}
		}

		policiesRaw := d.Get("access_policy").([]interface{})
		accessPolicies, err := azure.ExpandKeyVaultAccessPolicies(policiesRaw)
		if err != nil {
			return fmt.Errorf("Error expanding `access_policy`: %+v", err)
		}
		update.Properties.AccessPolicies = accessPolicies
	}

	if d.HasChange("enabled_for_deployment") {
		if update.Properties == nil {
			update.Properties = &keyvault.VaultPatchProperties{}
		}

		update.Properties.EnabledForDeployment = utils.Bool(d.Get("enabled_for_deployment").(bool))
	}

	if d.HasChange("enabled_for_disk_encryption") {
		if update.Properties == nil {
			update.Properties = &keyvault.VaultPatchProperties{}
		}

		update.Properties.EnabledForDiskEncryption = utils.Bool(d.Get("enabled_for_disk_encryption").(bool))
	}

	if d.HasChange("enabled_for_template_deployment") {
		if update.Properties == nil {
			update.Properties = &keyvault.VaultPatchProperties{}
		}

		update.Properties.EnabledForTemplateDeployment = utils.Bool(d.Get("enabled_for_template_deployment").(bool))
	}

	if d.HasChange("network_acls") {
		if update.Properties == nil {
			update.Properties = &keyvault.VaultPatchProperties{}
		}

		networkAclsRaw := d.Get("network_acls").([]interface{})
		networkAcls, subnetIds := expandKeyVaultNetworkAcls(networkAclsRaw)

		// also lock on the Virtual Network ID's since modifications in the networking stack are exclusive
		virtualNetworkNames := make([]string, 0)
		for _, v := range subnetIds {
			id, err2 := azure.ParseAzureResourceID(v)
			if err2 != nil {
				return err2
			}

			virtualNetworkName := id.Path["virtualNetworks"]
			if !azure.SliceContainsValue(virtualNetworkNames, virtualNetworkName) {
				virtualNetworkNames = append(virtualNetworkNames, virtualNetworkName)
			}
		}

		locks.MultipleByName(&virtualNetworkNames, network.VirtualNetworkResourceName)
		defer locks.UnlockMultipleByName(&virtualNetworkNames, network.VirtualNetworkResourceName)

		update.Properties.NetworkAcls = networkAcls
	}

	if d.HasChange("purge_protection_enabled") {
		if update.Properties == nil {
			update.Properties = &keyvault.VaultPatchProperties{}
		}

		newValue := d.Get("purge_protection_enabled").(bool)

		// existing.Properties guaranteed non-nil above
		oldValue := false
		if existing.Properties.EnablePurgeProtection != nil {
			oldValue = *existing.Properties.EnablePurgeProtection
		}

		// whilst this should have got caught in the customizeDiff this won't work if that fields interpolated
		// hence the double-checking here
		if oldValue && !newValue {
			return fmt.Errorf("Error updating Key Vault %q (Resource Group %q): once Purge Protection has been Enabled it's not possible to disable it", name, resourceGroup)
		}

		update.Properties.EnablePurgeProtection = utils.Bool(newValue)
	}

	if d.HasChange("sku_name") {
		if update.Properties == nil {
			update.Properties = &keyvault.VaultPatchProperties{}
		}

		update.Properties.Sku = &keyvault.Sku{
			Family: &armKeyVaultSkuFamily,
			Name:   keyvault.SkuName(d.Get("sku_name").(string)),
		}
	}

	if d.HasChange("soft_delete_enabled") {
		if update.Properties == nil {
			update.Properties = &keyvault.VaultPatchProperties{}
		}

		newValue := d.Get("soft_delete_enabled").(bool)

		// existing.Properties guaranteed non-nil above
		oldValue := false
		if existing.Properties.EnableSoftDelete != nil {
			oldValue = *existing.Properties.EnableSoftDelete
		}

		// whilst this should have got caught in the customizeDiff this won't work if that fields interpolated
		// hence the double-checking here
		if oldValue && !newValue {
			return fmt.Errorf("Error updating Key Vault %q (Resource Group %q): once Soft Delete has been Enabled it's not possible to disable it", name, resourceGroup)
		}

		update.Properties.EnableSoftDelete = utils.Bool(newValue)
	}

	if d.HasChange("tenant_id") {
		if update.Properties == nil {
			update.Properties = &keyvault.VaultPatchProperties{}
		}

		tenantUUID := uuid.FromStringOrNil(d.Get("tenant_id").(string))
		update.Properties.TenantID = &tenantUUID
	}

	if d.HasChange("tags") {
		t := d.Get("tags").(map[string]interface{})
		update.Tags = tags.Expand(t)
	}

	if _, err := client.Update(ctx, resourceGroup, name, update); err != nil {
		return fmt.Errorf("Error updating Key Vault %q (Resource Group %q): %+v", name, resourceGroup, err)
	}

	d.Partial(false)

	return resourceArmKeyVaultRead(d, meta)
}

func resourceArmKeyVaultRead(d *schema.ResourceData, meta interface{}) error {
	client := meta.(*clients.Client).KeyVault.VaultsClient
	ctx, cancel := timeouts.ForRead(meta.(*clients.Client).StopContext, d)
	defer cancel()

	id, err := azure.ParseAzureResourceID(d.Id())
	if err != nil {
		return err
	}
	resourceGroup := id.ResourceGroup
	name := id.Path["vaults"]

	resp, err := client.Get(ctx, resourceGroup, name)
	if err != nil {
		if utils.ResponseWasNotFound(resp.Response) {
			log.Printf("[DEBUG] Key Vault %q was not found in Resource Group %q - removing from state!", name, resourceGroup)
			d.SetId("")
			return nil
		}
		return fmt.Errorf("Error making Read request on KeyVault %q (Resource Group %q): %+v", name, resourceGroup, err)
	}

	d.Set("name", resp.Name)
	d.Set("resource_group_name", resourceGroup)
	if location := resp.Location; location != nil {
		d.Set("location", azure.NormalizeLocation(*location))
	}

	if props := resp.Properties; props != nil {
		d.Set("tenant_id", props.TenantID.String())
		d.Set("enabled_for_deployment", props.EnabledForDeployment)
		d.Set("enabled_for_disk_encryption", props.EnabledForDiskEncryption)
		d.Set("enabled_for_template_deployment", props.EnabledForTemplateDeployment)
		d.Set("soft_delete_enabled", props.EnableSoftDelete)
		d.Set("purge_protection_enabled", props.EnablePurgeProtection)
		d.Set("vault_uri", props.VaultURI)

		if sku := props.Sku; sku != nil {
			if err := d.Set("sku_name", string(sku.Name)); err != nil {
				return fmt.Errorf("Error setting 'sku_name' for KeyVault %q: %+v", *resp.Name, err)
			}
		} else {
			return fmt.Errorf("Error making Read request on KeyVault %q (Resource Group %q): Unable to retrieve 'sku' value", name, resourceGroup)
		}

		if err := d.Set("network_acls", flattenKeyVaultNetworkAcls(props.NetworkAcls)); err != nil {
			return fmt.Errorf("Error setting `network_acls` for KeyVault %q: %+v", *resp.Name, err)
		}

		flattenedPolicies := azure.FlattenKeyVaultAccessPolicies(props.AccessPolicies)
		if err := d.Set("access_policy", flattenedPolicies); err != nil {
			return fmt.Errorf("Error setting `access_policy` for KeyVault %q: %+v", *resp.Name, err)
		}
	}

	return tags.FlattenAndSet(d, resp.Tags)
}

func resourceArmKeyVaultDelete(d *schema.ResourceData, meta interface{}) error {
	client := meta.(*clients.Client).KeyVault.VaultsClient
	ctx, cancel := timeouts.ForDelete(meta.(*clients.Client).StopContext, d)
	defer cancel()

	id, err := azure.ParseAzureResourceID(d.Id())
	if err != nil {
		return err
	}

	resourceGroup := id.ResourceGroup
	name := id.Path["vaults"]
	location := d.Get("location").(string)

	locks.ByName(name, keyVaultResourceName)
	defer locks.UnlockByName(name, keyVaultResourceName)

	read, err := client.Get(ctx, resourceGroup, name)
	if err != nil {
		if utils.ResponseWasNotFound(read.Response) {
			return nil
		}

		return fmt.Errorf("Error retrieving Key Vault %q (Resource Group %q): %+v", name, resourceGroup, err)
	}

<<<<<<< HEAD
	// Check to see if purge protection is enabled or not...
	purgeProtectionEnabled := false
	softDeleteEnabled := false
	if ppe := read.Properties.EnablePurgeProtection; ppe != nil {
		purgeProtectionEnabled = *ppe
	}
=======
	if read.Properties == nil {
		return fmt.Errorf("Error retrieving Key Vault %q (Resource Group %q): `properties` was nil", name, resourceGroup)
	}

	// Check to see if purge protection is enabled or not...
	purgeProtectionEnabled := false
	if ppe := read.Properties.EnablePurgeProtection; ppe != nil {
		purgeProtectionEnabled = *ppe
	}
	softDeleteEnabled := false
>>>>>>> 68260564
	if sde := read.Properties.EnableSoftDelete; sde != nil {
		softDeleteEnabled = *sde
	}

	// ensure we lock on the latest network names, to ensure we handle Azure's networking layer being limited to one change at a time
	virtualNetworkNames := make([]string, 0)
	if props := read.Properties; props != nil {
		if acls := props.NetworkAcls; acls != nil {
			if rules := acls.VirtualNetworkRules; rules != nil {
				for _, v := range *rules {
					if v.ID == nil {
						continue
					}

					id, err2 := azure.ParseAzureResourceID(*v.ID)
					if err2 != nil {
						return err2
					}

					virtualNetworkName := id.Path["virtualNetworks"]
					if !azure.SliceContainsValue(virtualNetworkNames, virtualNetworkName) {
						virtualNetworkNames = append(virtualNetworkNames, virtualNetworkName)
					}
				}
			}
		}
	}

	locks.MultipleByName(&virtualNetworkNames, network.VirtualNetworkResourceName)
	defer locks.UnlockMultipleByName(&virtualNetworkNames, network.VirtualNetworkResourceName)

	resp, err := client.Delete(ctx, resourceGroup, name)
	if err != nil {
		if !response.WasNotFound(resp.Response) {
			return fmt.Errorf("Error retrieving Key Vault %q (Resource Group %q): %+v", name, resourceGroup, err)
		}
	}

<<<<<<< HEAD
	if meta.(*clients.Client).Features.KeyVault.PurgeSoftDeleteOnDestroy && softDeleteEnabled {
		location := d.Get("location").(string)

		// raise an error if the key vault is in the soft delete state and purge protection is enabled
		if purgeProtectionEnabled {
			delDate, purgeDate, err := azure.KeyVaultGetSoftDeletedState(ctx, client, name, location)
			if err == nil {
				if delDate != nil && purgeDate != nil {
					return fmt.Errorf("unable to purge Key Vault %q (Resource Group %q) because it has purge protection enabled. The key vault was soft deleted on %s and is scheduled to be purged on %s", name, resourceGroup, delDate.(string), purgeDate.(string))
				}
				return fmt.Errorf("unable to purge Key Vault %q (Resource Group %q) because it has purge protection enabled", name, resourceGroup)
			}
		}

		log.Printf("[DEBUG] KeyVault %s marked for purge, executing purge", name)
		future, err := client.PurgeDeleted(ctx, name, location)
		if err != nil {
			return err
		}

		log.Printf("[DEBUG] Waiting for purge of KeyVault %s", name)
		err = future.WaitForCompletionRef(ctx, client.Client)
		if err != nil {
			return fmt.Errorf("Error purging Key Vault %q (Resource Group %q): %+v", name, resourceGroup, err)
		}
	}

	return nil
}

func flattenKeyVaultNetworkAcls(input *keyvault.NetworkRuleSet) []interface{} {
	if input == nil {
		return []interface{}{
			map[string]interface{}{
				"bypass":                     string(keyvault.AzureServices),
				"default_action":             string(keyvault.Allow),
				"ip_rules":                   schema.NewSet(schema.HashString, []interface{}{}),
				"virtual_network_subnet_ids": schema.NewSet(schema.HashString, []interface{}{}),
			},
		}
	}

	output := make(map[string]interface{})

	output["bypass"] = string(input.Bypass)
	output["default_action"] = string(input.DefaultAction)

	ipRules := make([]interface{}, 0)
	if input.IPRules != nil {
		for _, v := range *input.IPRules {
			if v.Value == nil {
				continue
=======
	// Purge the soft deleted key vault permanently if the feature flag is enabled
	if meta.(*clients.Client).Features.KeyVault.PurgeSoftDeleteOnDestroy && softDeleteEnabled {
		// KeyVaults with Purge Protection Enabled cannot be deleted unless done by Azure
		if purgeProtectionEnabled {
			deletedInfo, err := getSoftDeletedStateForKeyVault(ctx, client, name, location)
			if err != nil {
				return fmt.Errorf("Error retrieving the Deletion Details for KeyVault %q: %+v", name, err)
>>>>>>> 68260564
			}

			// in the future it'd be nice to raise a warning, but this is the best we can do for now
			if deletedInfo != nil {
				log.Printf("[DEBUG] The Key Vault %q has Purge Protection Enabled and was deleted on %q. Azure will purge this on %q", name, deletedInfo.deleteDate, deletedInfo.purgeDate)
			} else {
				log.Printf("[DEBUG] The Key Vault %q has Purge Protection Enabled and will be purged automatically by Azure", name)
			}
			return nil
		}

		log.Printf("[DEBUG] KeyVault %q marked for purge - executing purge", name)
		future, err := client.PurgeDeleted(ctx, name, location)
		if err != nil {
			return err
		}

		log.Printf("[DEBUG] Waiting for purge of KeyVault %q..", name)
		err = future.WaitForCompletionRef(ctx, client.Client)
		if err != nil {
			return fmt.Errorf("Error purging Key Vault %q (Resource Group %q): %+v", name, resourceGroup, err)
		}
		log.Printf("[DEBUG] Purged KeyVault %q.", name)
	}

	return nil
}

func keyVaultRefreshFunc(vaultUri string) resource.StateRefreshFunc {
	return func() (interface{}, string, error) {
		log.Printf("[DEBUG] Checking to see if KeyVault %q is available..", vaultUri)

		var PTransport = &http.Transport{Proxy: http.ProxyFromEnvironment}

		client := &http.Client{
			Transport: PTransport,
		}

		conn, err := client.Get(vaultUri)
		if err != nil {
			log.Printf("[DEBUG] Didn't find KeyVault at %q", vaultUri)
			return nil, "pending", fmt.Errorf("Error connecting to %q: %s", vaultUri, err)
		}

		defer conn.Body.Close()

		log.Printf("[DEBUG] Found KeyVault at %q", vaultUri)
		return "available", "available", nil
	}
}

func expandKeyVaultNetworkAcls(input []interface{}) (*keyvault.NetworkRuleSet, []string) {
	subnetIds := make([]string, 0)
	if len(input) == 0 {
		return nil, subnetIds
	}

	v := input[0].(map[string]interface{})

	bypass := v["bypass"].(string)
	defaultAction := v["default_action"].(string)

	ipRulesRaw := v["ip_rules"].(*schema.Set)
	ipRules := make([]keyvault.IPRule, 0)

	for _, v := range ipRulesRaw.List() {
		rule := keyvault.IPRule{
			Value: utils.String(v.(string)),
		}
		ipRules = append(ipRules, rule)
	}

	networkRulesRaw := v["virtual_network_subnet_ids"].(*schema.Set)
	networkRules := make([]keyvault.VirtualNetworkRule, 0)
	for _, v := range networkRulesRaw.List() {
		rawId := v.(string)
		subnetIds = append(subnetIds, rawId)
		rule := keyvault.VirtualNetworkRule{
			ID: utils.String(rawId),
		}
		networkRules = append(networkRules, rule)
	}

	ruleSet := keyvault.NetworkRuleSet{
		Bypass:              keyvault.NetworkRuleBypassOptions(bypass),
		DefaultAction:       keyvault.NetworkRuleAction(defaultAction),
		IPRules:             &ipRules,
		VirtualNetworkRules: &networkRules,
	}
	return &ruleSet, subnetIds
}

func flattenKeyVaultNetworkAcls(input *keyvault.NetworkRuleSet) []interface{} {
	if input == nil {
		return []interface{}{
			map[string]interface{}{
				"bypass":                     string(keyvault.AzureServices),
				"default_action":             string(keyvault.Allow),
				"ip_rules":                   schema.NewSet(schema.HashString, []interface{}{}),
				"virtual_network_subnet_ids": schema.NewSet(schema.HashString, []interface{}{}),
			},
		}
	}

	output := make(map[string]interface{})

	output["bypass"] = string(input.Bypass)
	output["default_action"] = string(input.DefaultAction)

	ipRules := make([]interface{}, 0)
	if input.IPRules != nil {
		for _, v := range *input.IPRules {
			if v.Value == nil {
				continue
			}

			ipRules = append(ipRules, *v.Value)
		}
	}
	output["ip_rules"] = schema.NewSet(schema.HashString, ipRules)

	virtualNetworkRules := make([]interface{}, 0)
	if input.VirtualNetworkRules != nil {
		for _, v := range *input.VirtualNetworkRules {
			if v.ID == nil {
				continue
			}

			virtualNetworkRules = append(virtualNetworkRules, *v.ID)
		}
	}
	output["virtual_network_subnet_ids"] = schema.NewSet(schema.HashString, virtualNetworkRules)

	return []interface{}{output}
}

func optedOutOfRecoveringSoftDeletedKeyVaultErrorFmt(name, location string) string {
	return fmt.Sprintf(`
An existing soft-deleted Key Vault exists with the Name %q in the location %q, however
automatically recovering this KeyVault has been disabled via the "features" block.

Terraform can automatically recover the soft-deleted Key Vault when this behaviour is
enabled within the "features" block (located within the "provider" block) - more
information can be found here:

https://www.terraform.io/docs/providers/azurerm/index.html#features

Alternatively you can manually recover this (e.g. using the Azure CLI) and then import
this into Terraform via "terraform import", or pick a different name/location.
`, name, location)
}

type keyVaultDeletionStatus struct {
	deleteDate string
	purgeDate  string
}

func getSoftDeletedStateForKeyVault(ctx context.Context, client *keyvault.VaultsClient, name string, location string) (*keyVaultDeletionStatus, error) {
	softDel, err := client.GetDeleted(ctx, name, location)
	if err != nil {
		return nil, err
	}

	// we found an existing key vault that is not soft deleted
	if softDel.Properties == nil {
		return nil, nil
	}

	// the logic is this way because the GetDeleted call will return an existing key vault
	// that is not soft deleted, but the Deleted Vault properties will be nil
	props := *softDel.Properties

	result := keyVaultDeletionStatus{}
	if props.DeletionDate != nil {
		result.deleteDate = (*props.DeletionDate).Format(time.RFC3339)
	}
	if props.ScheduledPurgeDate != nil {
		result.purgeDate = (*props.ScheduledPurgeDate).Format(time.RFC3339)
	}

	if result.deleteDate == "" && result.purgeDate == "" {
		return nil, nil
	}

	return &result, nil
}<|MERGE_RESOLUTION|>--- conflicted
+++ resolved
@@ -184,8 +184,6 @@
 				Computed: true,
 			},
 		},
-
-		CustomizeDiff: azure.KeyVaultCustomizeDiff,
 	}
 }
 
@@ -194,17 +192,9 @@
 	ctx, cancel := timeouts.ForCreate(meta.(*clients.Client).StopContext, d)
 	defer cancel()
 
-<<<<<<< HEAD
-	log.Printf("[INFO] preparing arguments for Azure ARM KeyVault creation.")
-
-	name := d.Get("name").(string)
-	resourceGroup := d.Get("resource_group_name").(string)
-	purgeProtectionEnabled := d.Get("purge_protection_enabled").(bool)
-=======
 	name := d.Get("name").(string)
 	resourceGroup := d.Get("resource_group_name").(string)
 	location := azure.NormalizeLocation(d.Get("location").(string))
->>>>>>> 68260564
 
 	// Locking this resource so we don't make modifications to it at the same time if there is a
 	// key vault access policy trying to update it as well
@@ -242,30 +232,10 @@
 		recoverSoftDeletedKeyVault = true
 	}
 
-<<<<<<< HEAD
-	// before creating check to see if the key vault exists in the soft delete state
-	location := azure.NormalizeLocation(d.Get("location").(string))
-	delDate, purgeDate, err := azure.KeyVaultGetSoftDeletedState(ctx, client, name, location)
-	if err == nil {
-		if delDate != nil && purgeDate != nil {
-			return fmt.Errorf("unable to create Key Vault %q (Resource Group %q) becauese it already exists in the soft delete state. The key vault was soft deleted on %s and is scheduled to be purged on %s, please use the Azure CLI tool to recover this Key Vault", name, resourceGroup, delDate.(string), purgeDate.(string))
-		}
-		return fmt.Errorf("unable to create Key Vault %q (Resource Group %q) becauese it already exists", name, resourceGroup)
-	}
-
-	// check to see if they enabled purge protection and purge on destroy
-	if purgeProtectionEnabled && meta.(*clients.Client).Features.KeyVault.PurgeSoftDeleteOnDestroy {
-		return fmt.Errorf("conflicting properties 'purge_protection_enabled' and 'purge_soft_delete_on_destroy' are both enabled for Key Vault %q (Resource Group %q). Please disable one of these paroperties and re-apply", name, resourceGroup)
-	}
-
-=======
->>>>>>> 68260564
 	tenantUUID := uuid.FromStringOrNil(d.Get("tenant_id").(string))
 	enabledForDeployment := d.Get("enabled_for_deployment").(bool)
 	enabledForDiskEncryption := d.Get("enabled_for_disk_encryption").(bool)
 	enabledForTemplateDeployment := d.Get("enabled_for_template_deployment").(bool)
-	softDeleteEnabled := d.Get("soft_delete_enabled").(bool)
-
 	t := d.Get("tags").(map[string]interface{})
 
 	policies := d.Get("access_policy").([]interface{})
@@ -276,11 +246,6 @@
 
 	networkAclsRaw := d.Get("network_acls").([]interface{})
 	networkAcls, subnetIds := expandKeyVaultNetworkAcls(networkAclsRaw)
-
-	sku := keyvault.Sku{
-		Family: &armKeyVaultSkuFamily,
-		Name:   keyvault.SkuName(d.Get("sku_name").(string)),
-	}
 
 	sku := keyvault.Sku{
 		Family: &armKeyVaultSkuFamily,
@@ -302,19 +267,6 @@
 	}
 
 	// This settings can only be set if it is true, if set when value is false API returns errors
-<<<<<<< HEAD
-	if softDeleteEnabled {
-		parameters.Properties.EnableSoftDelete = &softDeleteEnabled
-	}
-	if purgeProtectionEnabled {
-		parameters.Properties.EnablePurgeProtection = &purgeProtectionEnabled
-	}
-
-	// Locking this resource so we don't make modifications to it at the same time if there is a
-	// key vault access policy trying to update it as well
-	locks.ByName(name, keyVaultResourceName)
-	defer locks.UnlockByName(name, keyVaultResourceName)
-=======
 	if softDeleteEnabled := d.Get("soft_delete_enabled").(bool); softDeleteEnabled {
 		parameters.Properties.EnableSoftDelete = utils.Bool(softDeleteEnabled)
 	}
@@ -325,7 +277,6 @@
 	if recoverSoftDeletedKeyVault {
 		parameters.Properties.CreateMode = keyvault.CreateModeRecover
 	}
->>>>>>> 68260564
 
 	// also lock on the Virtual Network ID's since modifications in the networking stack are exclusive
 	virtualNetworkNames := make([]string, 0)
@@ -637,14 +588,6 @@
 		return fmt.Errorf("Error retrieving Key Vault %q (Resource Group %q): %+v", name, resourceGroup, err)
 	}
 
-<<<<<<< HEAD
-	// Check to see if purge protection is enabled or not...
-	purgeProtectionEnabled := false
-	softDeleteEnabled := false
-	if ppe := read.Properties.EnablePurgeProtection; ppe != nil {
-		purgeProtectionEnabled = *ppe
-	}
-=======
 	if read.Properties == nil {
 		return fmt.Errorf("Error retrieving Key Vault %q (Resource Group %q): `properties` was nil", name, resourceGroup)
 	}
@@ -655,7 +598,6 @@
 		purgeProtectionEnabled = *ppe
 	}
 	softDeleteEnabled := false
->>>>>>> 68260564
 	if sde := read.Properties.EnableSoftDelete; sde != nil {
 		softDeleteEnabled = *sde
 	}
@@ -694,35 +636,103 @@
 		}
 	}
 
-<<<<<<< HEAD
+	// Purge the soft deleted key vault permanently if the feature flag is enabled
 	if meta.(*clients.Client).Features.KeyVault.PurgeSoftDeleteOnDestroy && softDeleteEnabled {
-		location := d.Get("location").(string)
-
-		// raise an error if the key vault is in the soft delete state and purge protection is enabled
+		// KeyVaults with Purge Protection Enabled cannot be deleted unless done by Azure
 		if purgeProtectionEnabled {
-			delDate, purgeDate, err := azure.KeyVaultGetSoftDeletedState(ctx, client, name, location)
-			if err == nil {
-				if delDate != nil && purgeDate != nil {
-					return fmt.Errorf("unable to purge Key Vault %q (Resource Group %q) because it has purge protection enabled. The key vault was soft deleted on %s and is scheduled to be purged on %s", name, resourceGroup, delDate.(string), purgeDate.(string))
-				}
-				return fmt.Errorf("unable to purge Key Vault %q (Resource Group %q) because it has purge protection enabled", name, resourceGroup)
-			}
-		}
-
-		log.Printf("[DEBUG] KeyVault %s marked for purge, executing purge", name)
+			deletedInfo, err := getSoftDeletedStateForKeyVault(ctx, client, name, location)
+			if err != nil {
+				return fmt.Errorf("Error retrieving the Deletion Details for KeyVault %q: %+v", name, err)
+			}
+
+			// in the future it'd be nice to raise a warning, but this is the best we can do for now
+			if deletedInfo != nil {
+				log.Printf("[DEBUG] The Key Vault %q has Purge Protection Enabled and was deleted on %q. Azure will purge this on %q", name, deletedInfo.deleteDate, deletedInfo.purgeDate)
+			} else {
+				log.Printf("[DEBUG] The Key Vault %q has Purge Protection Enabled and will be purged automatically by Azure", name)
+			}
+			return nil
+		}
+
+		log.Printf("[DEBUG] KeyVault %q marked for purge - executing purge", name)
 		future, err := client.PurgeDeleted(ctx, name, location)
 		if err != nil {
 			return err
 		}
 
-		log.Printf("[DEBUG] Waiting for purge of KeyVault %s", name)
+		log.Printf("[DEBUG] Waiting for purge of KeyVault %q..", name)
 		err = future.WaitForCompletionRef(ctx, client.Client)
 		if err != nil {
 			return fmt.Errorf("Error purging Key Vault %q (Resource Group %q): %+v", name, resourceGroup, err)
 		}
+		log.Printf("[DEBUG] Purged KeyVault %q.", name)
 	}
 
 	return nil
+}
+
+func keyVaultRefreshFunc(vaultUri string) resource.StateRefreshFunc {
+	return func() (interface{}, string, error) {
+		log.Printf("[DEBUG] Checking to see if KeyVault %q is available..", vaultUri)
+
+		var PTransport = &http.Transport{Proxy: http.ProxyFromEnvironment}
+
+		client := &http.Client{
+			Transport: PTransport,
+		}
+
+		conn, err := client.Get(vaultUri)
+		if err != nil {
+			log.Printf("[DEBUG] Didn't find KeyVault at %q", vaultUri)
+			return nil, "pending", fmt.Errorf("Error connecting to %q: %s", vaultUri, err)
+		}
+
+		defer conn.Body.Close()
+
+		log.Printf("[DEBUG] Found KeyVault at %q", vaultUri)
+		return "available", "available", nil
+	}
+}
+
+func expandKeyVaultNetworkAcls(input []interface{}) (*keyvault.NetworkRuleSet, []string) {
+	subnetIds := make([]string, 0)
+	if len(input) == 0 {
+		return nil, subnetIds
+	}
+
+	v := input[0].(map[string]interface{})
+
+	bypass := v["bypass"].(string)
+	defaultAction := v["default_action"].(string)
+
+	ipRulesRaw := v["ip_rules"].(*schema.Set)
+	ipRules := make([]keyvault.IPRule, 0)
+
+	for _, v := range ipRulesRaw.List() {
+		rule := keyvault.IPRule{
+			Value: utils.String(v.(string)),
+		}
+		ipRules = append(ipRules, rule)
+	}
+
+	networkRulesRaw := v["virtual_network_subnet_ids"].(*schema.Set)
+	networkRules := make([]keyvault.VirtualNetworkRule, 0)
+	for _, v := range networkRulesRaw.List() {
+		rawId := v.(string)
+		subnetIds = append(subnetIds, rawId)
+		rule := keyvault.VirtualNetworkRule{
+			ID: utils.String(rawId),
+		}
+		networkRules = append(networkRules, rule)
+	}
+
+	ruleSet := keyvault.NetworkRuleSet{
+		Bypass:              keyvault.NetworkRuleBypassOptions(bypass),
+		DefaultAction:       keyvault.NetworkRuleAction(defaultAction),
+		IPRules:             &ipRules,
+		VirtualNetworkRules: &networkRules,
+	}
+	return &ruleSet, subnetIds
 }
 
 func flattenKeyVaultNetworkAcls(input *keyvault.NetworkRuleSet) []interface{} {
@@ -747,129 +757,6 @@
 		for _, v := range *input.IPRules {
 			if v.Value == nil {
 				continue
-=======
-	// Purge the soft deleted key vault permanently if the feature flag is enabled
-	if meta.(*clients.Client).Features.KeyVault.PurgeSoftDeleteOnDestroy && softDeleteEnabled {
-		// KeyVaults with Purge Protection Enabled cannot be deleted unless done by Azure
-		if purgeProtectionEnabled {
-			deletedInfo, err := getSoftDeletedStateForKeyVault(ctx, client, name, location)
-			if err != nil {
-				return fmt.Errorf("Error retrieving the Deletion Details for KeyVault %q: %+v", name, err)
->>>>>>> 68260564
-			}
-
-			// in the future it'd be nice to raise a warning, but this is the best we can do for now
-			if deletedInfo != nil {
-				log.Printf("[DEBUG] The Key Vault %q has Purge Protection Enabled and was deleted on %q. Azure will purge this on %q", name, deletedInfo.deleteDate, deletedInfo.purgeDate)
-			} else {
-				log.Printf("[DEBUG] The Key Vault %q has Purge Protection Enabled and will be purged automatically by Azure", name)
-			}
-			return nil
-		}
-
-		log.Printf("[DEBUG] KeyVault %q marked for purge - executing purge", name)
-		future, err := client.PurgeDeleted(ctx, name, location)
-		if err != nil {
-			return err
-		}
-
-		log.Printf("[DEBUG] Waiting for purge of KeyVault %q..", name)
-		err = future.WaitForCompletionRef(ctx, client.Client)
-		if err != nil {
-			return fmt.Errorf("Error purging Key Vault %q (Resource Group %q): %+v", name, resourceGroup, err)
-		}
-		log.Printf("[DEBUG] Purged KeyVault %q.", name)
-	}
-
-	return nil
-}
-
-func keyVaultRefreshFunc(vaultUri string) resource.StateRefreshFunc {
-	return func() (interface{}, string, error) {
-		log.Printf("[DEBUG] Checking to see if KeyVault %q is available..", vaultUri)
-
-		var PTransport = &http.Transport{Proxy: http.ProxyFromEnvironment}
-
-		client := &http.Client{
-			Transport: PTransport,
-		}
-
-		conn, err := client.Get(vaultUri)
-		if err != nil {
-			log.Printf("[DEBUG] Didn't find KeyVault at %q", vaultUri)
-			return nil, "pending", fmt.Errorf("Error connecting to %q: %s", vaultUri, err)
-		}
-
-		defer conn.Body.Close()
-
-		log.Printf("[DEBUG] Found KeyVault at %q", vaultUri)
-		return "available", "available", nil
-	}
-}
-
-func expandKeyVaultNetworkAcls(input []interface{}) (*keyvault.NetworkRuleSet, []string) {
-	subnetIds := make([]string, 0)
-	if len(input) == 0 {
-		return nil, subnetIds
-	}
-
-	v := input[0].(map[string]interface{})
-
-	bypass := v["bypass"].(string)
-	defaultAction := v["default_action"].(string)
-
-	ipRulesRaw := v["ip_rules"].(*schema.Set)
-	ipRules := make([]keyvault.IPRule, 0)
-
-	for _, v := range ipRulesRaw.List() {
-		rule := keyvault.IPRule{
-			Value: utils.String(v.(string)),
-		}
-		ipRules = append(ipRules, rule)
-	}
-
-	networkRulesRaw := v["virtual_network_subnet_ids"].(*schema.Set)
-	networkRules := make([]keyvault.VirtualNetworkRule, 0)
-	for _, v := range networkRulesRaw.List() {
-		rawId := v.(string)
-		subnetIds = append(subnetIds, rawId)
-		rule := keyvault.VirtualNetworkRule{
-			ID: utils.String(rawId),
-		}
-		networkRules = append(networkRules, rule)
-	}
-
-	ruleSet := keyvault.NetworkRuleSet{
-		Bypass:              keyvault.NetworkRuleBypassOptions(bypass),
-		DefaultAction:       keyvault.NetworkRuleAction(defaultAction),
-		IPRules:             &ipRules,
-		VirtualNetworkRules: &networkRules,
-	}
-	return &ruleSet, subnetIds
-}
-
-func flattenKeyVaultNetworkAcls(input *keyvault.NetworkRuleSet) []interface{} {
-	if input == nil {
-		return []interface{}{
-			map[string]interface{}{
-				"bypass":                     string(keyvault.AzureServices),
-				"default_action":             string(keyvault.Allow),
-				"ip_rules":                   schema.NewSet(schema.HashString, []interface{}{}),
-				"virtual_network_subnet_ids": schema.NewSet(schema.HashString, []interface{}{}),
-			},
-		}
-	}
-
-	output := make(map[string]interface{})
-
-	output["bypass"] = string(input.Bypass)
-	output["default_action"] = string(input.DefaultAction)
-
-	ipRules := make([]interface{}, 0)
-	if input.IPRules != nil {
-		for _, v := range *input.IPRules {
-			if v.Value == nil {
-				continue
 			}
 
 			ipRules = append(ipRules, *v.Value)
